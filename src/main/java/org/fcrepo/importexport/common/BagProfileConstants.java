--- conflicted
+++ resolved
@@ -31,14 +31,12 @@
     public static final String BAGIT_PROFILE_INFO = "BagIt-Profile-Info";
     public static final String OTHER_INFO = "Other-Info";
 
-<<<<<<< HEAD
     // fields within Bag-Profile-Info
     public static final String PROFILE_VERSION = "Version";
     public static final String BAGIT_PROFILE_VERSION = "BagIt-Profile-Version";
     public static final String BAGIT_PROFILE_IDENTIFIER = "BagIt-Profile-Identifier";
-=======
+
     public static final String BAGIT_MD5 = "md5";
     public static final String BAGIT_SHA1 = "sha1";
     public static final String BAGIT_SHA_256 = "sha256";
->>>>>>> 45ac1eef
 }